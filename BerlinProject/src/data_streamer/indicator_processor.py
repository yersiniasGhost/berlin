from typing import List, Dict
import numpy as np
from environments.tick_data import TickData
from features.indicators import sma_trigger_crossover
from models import IndicatorConfiguration
from config.types import CANDLE_STICK_PATTERN, PATTERN_MATCH, INDICATOR_TYPE
from features.candle_patterns import CandlePatterns


class IndicatorProcessor:

    def __init__(self, configuration: IndicatorConfiguration):
        self.config: IndicatorConfiguration = configuration

    @staticmethod
    def calculate_time_based_metric(talib_data: np.ndarray, lookback: int) -> float:
        search = talib_data[-lookback-1:]
        non_zero_indices = np.nonzero(search)[0]
        if non_zero_indices.size == 0:
            return 0.0
        c = search[non_zero_indices[-1]]
        metric = (1.0 - ((float(len(search) - non_zero_indices[-1])) / float(lookback))) * np.sign(c)

        return metric

    # Each indicator will calculate a rating based upon different factors such as
    # indicator strength or age.   TBD
    def next_tick(self, tick: TickData, history: List[TickData]) -> Dict[str, float]:

        output = {}
        for indicator in self.config.indicators:
            look_back = indicator.parameters.get('lookback', 10)

            # Candle stick patterns are using TALIB definitions
            if indicator.type == CANDLE_STICK_PATTERN:
                indicator_name = indicator.parameters['talib']
                cp = CandlePatterns([indicator_name])
                result = cp.process_tick_data(tick, history, look_back)
                metric = self.calculate_time_based_metric(result[indicator_name], look_back)
                bull = indicator.parameters.get('bull', None)
                if bull is True and metric < 0:
                    metric = 0.0
                elif bull is False and metric > 0:
                    metric = 0.0
                output[indicator.name] = metric

            elif indicator.type == INDICATOR_TYPE:
                indicator_calculator = IndicatorCalculator()
                result = indicator_calculator.process_tick_data(tick, history, indicator)
                metric = self.calculate_time_based_metric(result[indicator.name], look_back)

                output[indicator.name] = metric

            # Pattern matching is using Eamonn's DTW
            elif indicator.type == PATTERN_MATCH:
                pass

<<<<<<< HEAD
            elif indicator.type == INDICATOR_TYPE:
                pass

        return np.array(output)

=======
        return output
>>>>>>> 4049c9ff
<|MERGE_RESOLUTION|>--- conflicted
+++ resolved
@@ -1,7 +1,6 @@
 from typing import List, Dict
 import numpy as np
 from environments.tick_data import TickData
-from features.indicators import sma_trigger_crossover
 from models import IndicatorConfiguration
 from config.types import CANDLE_STICK_PATTERN, PATTERN_MATCH, INDICATOR_TYPE
 from features.candle_patterns import CandlePatterns
@@ -55,12 +54,4 @@
             elif indicator.type == PATTERN_MATCH:
                 pass
 
-<<<<<<< HEAD
-            elif indicator.type == INDICATOR_TYPE:
-                pass
-
-        return np.array(output)
-
-=======
-        return output
->>>>>>> 4049c9ff
+        return output