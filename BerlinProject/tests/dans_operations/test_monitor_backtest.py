--- conflicted
+++ resolved
@@ -137,17 +137,10 @@
             "user_id": ObjectId("65f2d6666666666666666666"),
             "name": "My Test Strategy",
             "description": "A test monitor using SMA and MACD",
-<<<<<<< HEAD
-            'target_reward': 1,
-            'stop_loss': 1,
-            "threshold": 0.5,
-            "bear_threshold": 0.5,
-=======
             'target_reward': 2,
             'stop_loss': 1,
             "threshold": 0.8,
             "bear_threshold": 0.8,
->>>>>>> e8183bad
             "triggers": {
                 # "my_silly_bol_bounce_lower": 1.0,
                 # 'my_silly_sma_cross_bull': 1.0,
@@ -156,12 +149,8 @@
                 # SMA with weight 8
             },
             "bear_triggers": {
-<<<<<<< HEAD
-                'my_silly_sma_cross_bear': 0.5}
-=======
                 # 'my_silly_sma_cross_bear': 1.0
             }
->>>>>>> e8183bad
         }
 
         model_config = {
